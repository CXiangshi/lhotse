--- conflicted
+++ resolved
@@ -123,13 +123,8 @@
     and mixing them together.
     """
     all_cuts = combine(*[CutSet.from_yaml(path) for path in cut_manifests])
-<<<<<<< HEAD
-    recording_id_to_cut = groupby(lambda cut: cut.recording_id, all_cuts)
-    mixed_cuts = (
-        reduce(lambda left_cut, right_cut: left_cut.overlay(right_cut), cuts[1:], cuts[0])
-        for recording_id, cuts in recording_id_to_cut.items()
-    )
-    mixed_cut_set = CutSet(cuts={cut.id: cut for cut in mixed_cuts})
+    recording_id_to_cuts = groupby(lambda cut: cut.recording_id, all_cuts)
+    mixed_cut_set = CutSet.from_cuts(mix_cuts(cuts) for recording_id, cuts in recording_id_to_cuts.items())
     mixed_cut_set.to_yaml(output_cut_manifest)
 
 
@@ -164,9 +159,4 @@
         offset_type=offset_type,
         keep_excessive_supervisions=keep_overflowing_supervisions
     )
-    truncated_cut_set.to_yaml(output_cut_manifest)
-=======
-    recording_id_to_cuts = groupby(lambda cut: cut.recording_id, all_cuts)
-    mixed_cut_set = CutSet.from_cuts(mix_cuts(cuts) for recording_id, cuts in recording_id_to_cuts.items())
-    mixed_cut_set.to_yaml(output_cut_manifest)
->>>>>>> f11183c6
+    truncated_cut_set.to_yaml(output_cut_manifest)